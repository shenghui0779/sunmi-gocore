package conf

type GoCore struct {
	Service       Service
	Config        Config
	NacosEnable   bool // 是否开启 Nacos 默认开启
	HttpApiEnable bool // 是否开启HttpApi
	CronJobEnable bool // 是否开启 CronJob 默认不开启
	JobEnable     bool // 是否开启 Job 任务
	HttpApis      HttpApi
	CronJobs      []CronJob
	Jobs          []Job
}

type Service struct {
	ProjectName string // 项目名称
	Version     string // 项目版本
}

// HttpApi 路由拼接规则 /public/v1/项目名/模块名/接口名
// TODO: swagger.json导入
type HttpApi struct {
	Host   string // 地址
	Port   string // 端口
	Apis   []Api
	Models map[string][]Models
}

type Models struct {
	Name     string
	Required bool
	Type     string
	Title    string
	Validate string
}

type Api struct {
	Prefix     string //路由前缀
	ModuleName string // 模块名
	Handle     []Handle
}

type Handle struct {
	Name           string  // 接口名
	Method         string  // Get Post Any
	RequestParams  []Param // 请求参数列表
	ResponseParams []Param // 返回参数列表
}

type Param struct {
	Name     string
	Required bool
	Type     string
	Comment  string
	Params   []Param
	Validate string
}

type CronJob struct {
	Spec string // 定时规则
	Job  Job
}

type Job struct {
	Name  string // 任务名称
	Usage string // 任务描述
}

type Config struct {
	CNacos Nacos
	CMysql []Mysql
	CRedis []Redis
}

type Nacos struct {
	Env            bool
	RocketMQConfig bool
}

type Mysql struct {
	Name      string // Mysql名称，默认default
	HotUpdate bool
	Models    []Model
}

// Model TODO：支持建表SQL导入
type Model struct {
	Name   string  // 表名
	Auto   bool    // 是否自动创建表结构
	Fields []Field // 字段列表
}

type Field struct {
	Name     string // 字段名
	GormRule string // Gorm规则
	Index    bool   // 是否开启索引
}

type Redis struct {
	Name      string // Redis名称，默认default
	HotUpdate bool
	Index     map[string]int // index和Key的映射关系
}

func GetGocoreConfig() *GoCore {
	return &GoCore{
		Service: Service{
			ProjectName: "demo",
			Version:     "v1.0.0",
		},
		Config: Config{
			CNacos: Nacos{
				RocketMQConfig: true,
			},
			CMysql: []Mysql{
				{
					Name: "app",
					Models: []Model{
						{
							Name: "user",
							Auto: false,
							Fields: []Field{
								{
									GormRule: "column:id;primary_key;type:int AUTO_INCREMENT",
								},
								{
									GormRule: "column:name;type:varchar(100) NOT NULL;default:'';comment:'用户名';unique_index",
								},
							},
						},
					},
				},
			},
			CRedis: []Redis{
				{
					Name: "default",
					Index: map[string]int{
						"db0": 0,
					},
				},
			},
		},
		NacosEnable:   true,
		HttpApiEnable: true,
		CronJobEnable: true,
		JobEnable:     true,
		HttpApis: HttpApi{
			Host: "0.0.0.0",
			Port: "80",
			Models: map[string][]Models{
				"User": {
					{
						Name:     "Name",
						Required: false,
						Type:     "string",
						Title:    "用户名",
					},
				},
			},
			Apis: []Api{
				{
					ModuleName: "user",
					Prefix:     "/app/user",
					Handle: []Handle{
						{
							Name:   "GetUserInfo",
							Method: "Any",
							RequestParams: []Param{
								{
									Name:     "uid",
									Required: true,
									Type:     "int",
<<<<<<< HEAD
									Title:    "用户ID",
=======
									Comment:  "用户ID",
									Params:   nil,
>>>>>>> 1d7f5eab
									Validate: "required,min=1,max=100000",
								},
							},
							ResponseParams: []Param{
								{
									Name:     "uid",
									Required: true,
									Type:     "int",
<<<<<<< HEAD
									Title:    "用户ID",
=======
									Comment:  "用户ID",
									Params:   nil,
>>>>>>> 1d7f5eab
								},
								{
									Name:     "name",
									Required: true,
									Type:     "string",
<<<<<<< HEAD
									Title:    "用户名",
=======
									Comment:  "用户名",
									Params:   nil,
>>>>>>> 1d7f5eab
								},
							},
						},
					},
				},
			},
		},
		CronJobs: []CronJob{
			{
				Spec: "@every 30m",
				Job: Job{
					Name:  "SyncUser",
					Usage: "同步用户",
				},
			},
		},
		Jobs: []Job{
			{
				Name:  "InitUser",
				Usage: "初始化默认用户",
			},
		},
	}
}<|MERGE_RESOLUTION|>--- conflicted
+++ resolved
@@ -52,7 +52,6 @@
 	Required bool
 	Type     string
 	Comment  string
-	Params   []Param
 	Validate string
 }
 
@@ -170,12 +169,7 @@
 									Name:     "uid",
 									Required: true,
 									Type:     "int",
-<<<<<<< HEAD
-									Title:    "用户ID",
-=======
 									Comment:  "用户ID",
-									Params:   nil,
->>>>>>> 1d7f5eab
 									Validate: "required,min=1,max=100000",
 								},
 							},
@@ -184,23 +178,13 @@
 									Name:     "uid",
 									Required: true,
 									Type:     "int",
-<<<<<<< HEAD
-									Title:    "用户ID",
-=======
 									Comment:  "用户ID",
-									Params:   nil,
->>>>>>> 1d7f5eab
 								},
 								{
 									Name:     "name",
 									Required: true,
 									Type:     "string",
-<<<<<<< HEAD
-									Title:    "用户名",
-=======
 									Comment:  "用户名",
-									Params:   nil,
->>>>>>> 1d7f5eab
 								},
 							},
 						},
